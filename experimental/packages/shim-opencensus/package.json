{
  "name": "@opentelemetry/shim-opencensus",
  "version": "0.45.1",
  "description": "OpenCensus to OpenTelemetry shim",
  "main": "build/src/index.js",
  "types": "build/src/index.d.ts",
  "exports": {
    ".": "./build/src/index.js",
    "./register": "./build/src/register.js"
  },
  "repository": "open-telemetry/opentelemetry-js",
  "scripts": {
    "prepublishOnly": "npm run compile",
    "compile": "tsc --build",
    "clean": "tsc --build --clean",
    "tdd": "npm run test -- --extension ts --watch",
    "test": "nyc ts-mocha -p tsconfig.json test/**/*.test.ts",
    "codecov": "nyc report --reporter=json && codecov -f coverage/*.json -p ../../../",
    "lint": "eslint . --ext .ts",
    "lint:fix": "eslint . --ext .ts --fix",
    "version": "node ../../../scripts/version-update.js",
    "watch": "tsc --build --watch",
    "precompile": "cross-var lerna run version --scope $npm_package_name --include-dependencies",
    "prewatch": "npm run precompile",
    "peer-api-check": "node ../../../scripts/peer-api-check.js"
  },
  "keywords": [
    "opentelemetry",
    "opencensus",
    "nodejs",
    "tracing",
    "profiling"
  ],
  "author": "OpenTelemetry Authors",
  "license": "Apache-2.0",
  "engines": {
    "node": ">=14"
  },
  "files": [
    "build/src/**/*.js",
    "build/src/**/*.js.map",
    "build/src/**/*.d.ts",
    "doc",
    "LICENSE",
    "README.md"
  ],
  "publishConfig": {
    "access": "public"
  },
  "devDependencies": {
    "@opencensus/core": "0.1.0",
    "@opentelemetry/api": "1.7.0",
    "@opentelemetry/context-async-hooks": "1.18.1",
    "@opentelemetry/sdk-trace-base": "1.18.1",
<<<<<<< HEAD
    "@types/mocha": "10.0.3",
=======
    "@types/mocha": "10.0.4",
>>>>>>> 51be418b
    "@types/node": "18.6.5",
    "@types/sinon": "10.0.20",
    "codecov": "3.8.3",
    "cross-var": "1.1.0",
    "lerna": "6.6.2",
    "mocha": "10.2.0",
    "nyc": "15.1.0",
    "sinon": "15.1.2",
    "ts-mocha": "10.0.0",
    "typescript": "4.4.4"
  },
  "peerDependencies": {
    "@opencensus/core": "^0.1.0",
    "@opentelemetry/api": "^1.0.0"
  },
  "dependencies": {
    "@opentelemetry/core": "1.18.1",
    "@opentelemetry/resources": "1.18.1",
    "@opentelemetry/sdk-metrics": "1.18.1",
    "require-in-the-middle": "^7.1.1",
    "semver": "^7.5.2"
  },
  "homepage": "https://github.com/open-telemetry/opentelemetry-js/tree/main/packages/shim-opencensus",
  "sideEffects": false
}<|MERGE_RESOLUTION|>--- conflicted
+++ resolved
@@ -52,11 +52,7 @@
     "@opentelemetry/api": "1.7.0",
     "@opentelemetry/context-async-hooks": "1.18.1",
     "@opentelemetry/sdk-trace-base": "1.18.1",
-<<<<<<< HEAD
-    "@types/mocha": "10.0.3",
-=======
     "@types/mocha": "10.0.4",
->>>>>>> 51be418b
     "@types/node": "18.6.5",
     "@types/sinon": "10.0.20",
     "codecov": "3.8.3",
