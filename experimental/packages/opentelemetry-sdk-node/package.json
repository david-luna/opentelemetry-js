{
  "name": "@opentelemetry/sdk-node",
  "version": "0.45.1",
  "description": "OpenTelemetry SDK for Node.js",
  "main": "build/src/index.js",
  "types": "build/src/index.d.ts",
  "repository": "open-telemetry/opentelemetry-js",
  "scripts": {
    "prepublishOnly": "npm run compile",
    "compile": "tsc --build",
    "clean": "tsc --build --clean",
    "test": "nyc ts-mocha -p tsconfig.json test/**/*.test.ts",
    "codecov": "nyc report --reporter=json && codecov -f coverage/*.json -p ../../../",
    "lint": "eslint . --ext .ts",
    "lint:fix": "eslint . --ext .ts --fix",
    "version": "node ../../../scripts/version-update.js",
    "watch": "tsc --build --watch",
    "precompile": "cross-var lerna run version --scope $npm_package_name --include-dependencies",
    "prewatch": "npm run precompile",
    "peer-api-check": "node ../../../scripts/peer-api-check.js"
  },
  "keywords": [
    "opentelemetry",
    "nodejs",
    "tracing",
    "profiling",
    "metrics",
    "stats",
    "monitoring"
  ],
  "author": "OpenTelemetry Authors",
  "license": "Apache-2.0",
  "engines": {
    "node": ">=14"
  },
  "files": [
    "build/src/**/*.js",
    "build/src/**/*.js.map",
    "build/src/**/*.d.ts",
    "LICENSE",
    "README.md"
  ],
  "publishConfig": {
    "access": "public"
  },
  "dependencies": {
    "@opentelemetry/api-logs": "0.45.1",
    "@opentelemetry/core": "1.18.1",
    "@opentelemetry/exporter-trace-otlp-grpc": "0.45.1",
    "@opentelemetry/exporter-trace-otlp-http": "0.45.1",
    "@opentelemetry/exporter-trace-otlp-proto": "0.45.1",
    "@opentelemetry/exporter-zipkin": "1.18.1",
    "@opentelemetry/instrumentation": "0.45.1",
    "@opentelemetry/resources": "1.18.1",
    "@opentelemetry/sdk-logs": "0.45.1",
    "@opentelemetry/sdk-metrics": "1.18.1",
    "@opentelemetry/sdk-trace-base": "1.18.1",
    "@opentelemetry/sdk-trace-node": "1.18.1",
    "@opentelemetry/semantic-conventions": "1.18.1"
  },
  "peerDependencies": {
    "@opentelemetry/api": ">=1.3.0 <1.8.0"
  },
  "devDependencies": {
    "@opentelemetry/api": "1.7.0",
    "@opentelemetry/context-async-hooks": "1.18.1",
    "@opentelemetry/exporter-jaeger": "1.18.1",
<<<<<<< HEAD
    "@types/mocha": "10.0.3",
    "@types/node": "18.6.5",
    "@types/semver": "7.5.4",
=======
    "@types/mocha": "10.0.4",
    "@types/node": "18.6.5",
    "@types/semver": "7.5.5",
>>>>>>> 51be418b
    "@types/sinon": "10.0.20",
    "codecov": "3.8.3",
    "cross-var": "1.1.0",
    "lerna": "6.6.2",
    "mocha": "10.2.0",
    "nyc": "15.1.0",
    "semver": "7.5.4",
    "sinon": "15.1.2",
    "ts-loader": "8.4.0",
    "ts-mocha": "10.0.0",
    "typescript": "4.4.4"
  },
  "homepage": "https://github.com/open-telemetry/opentelemetry-js/tree/main/experimental/packages/opentelemetry-sdk-node",
  "sideEffects": false
}<|MERGE_RESOLUTION|>--- conflicted
+++ resolved
@@ -65,15 +65,9 @@
     "@opentelemetry/api": "1.7.0",
     "@opentelemetry/context-async-hooks": "1.18.1",
     "@opentelemetry/exporter-jaeger": "1.18.1",
-<<<<<<< HEAD
-    "@types/mocha": "10.0.3",
-    "@types/node": "18.6.5",
-    "@types/semver": "7.5.4",
-=======
     "@types/mocha": "10.0.4",
     "@types/node": "18.6.5",
     "@types/semver": "7.5.5",
->>>>>>> 51be418b
     "@types/sinon": "10.0.20",
     "codecov": "3.8.3",
     "cross-var": "1.1.0",
