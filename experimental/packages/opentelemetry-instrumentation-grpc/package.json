{
  "name": "@opentelemetry/instrumentation-grpc",
  "version": "0.52.1",
  "description": "OpenTelemetry instrumentation for `@grpc/grpc-js` rpc client and server for gRPC framework",
  "main": "build/src/index.js",
  "types": "build/src/index.d.ts",
  "repository": "open-telemetry/opentelemetry-js",
  "scripts": {
    "prepublishOnly": "npm run compile",
    "compile": "tsc --build",
    "clean": "tsc --build --clean",
    "test": "npm run protos:generate && nyc mocha test/**/*.test.ts",
    "tdd": "npm run test -- --watch-extensions ts --watch",
    "lint": "eslint . --ext .ts",
    "lint:fix": "eslint . --ext .ts --fix",
    "codecov": "nyc report --reporter=json && codecov -f coverage/*.json -p ../../../",
    "version": "node ../../../scripts/version-update.js",
    "watch": "tsc --build --watch",
    "precompile": "cross-var lerna run version --scope $npm_package_name --include-dependencies",
    "prewatch": "node ../../../scripts/version-update.js",
    "peer-api-check": "node ../../../scripts/peer-api-check.js",
    "protos:generate": "cd test/fixtures && buf generate",
    "align-api-deps": "node ../../../scripts/align-api-deps.js"
  },
  "keywords": [
    "opentelemetry",
    "grpc",
    "nodejs",
    "tracing",
    "profiling",
    "instrumentation"
  ],
  "author": "OpenTelemetry Authors",
  "license": "Apache-2.0",
  "engines": {
    "node": ">=18"
  },
  "files": [
    "build/src/**/*.js",
    "build/src/**/*.js.map",
    "build/src/**/*.d.ts",
    "doc",
    "LICENSE",
    "README.md"
  ],
  "publishConfig": {
    "access": "public"
  },
  "devDependencies": {
    "@bufbuild/buf": "1.21.0-1",
    "@grpc/grpc-js": "^1.7.1",
    "@grpc/proto-loader": "^0.7.10",
    "@opentelemetry/api": "1.9.0",
    "@opentelemetry/context-async-hooks": "1.25.1",
    "@opentelemetry/core": "1.25.1",
    "@opentelemetry/sdk-trace-base": "1.25.1",
    "@opentelemetry/sdk-trace-node": "1.25.1",
    "@protobuf-ts/grpc-transport": "2.9.4",
    "@protobuf-ts/runtime": "2.9.4",
    "@protobuf-ts/runtime-rpc": "2.9.4",
    "@types/mocha": "10.0.7",
    "@types/node": "18.6.5",
    "@types/semver": "7.5.8",
    "@types/sinon": "17.0.3",
    "codecov": "3.8.3",
    "cross-var": "1.1.0",
    "lerna": "6.6.2",
    "mocha": "10.7.3",
    "nyc": "15.1.0",
<<<<<<< HEAD
=======
    "semver": "7.6.3",
>>>>>>> f2a6bcc2
    "sinon": "15.1.2",
    "typescript": "4.4.4"
  },
  "peerDependencies": {
    "@opentelemetry/api": "^1.3.0"
  },
  "dependencies": {
    "@opentelemetry/instrumentation": "0.52.1",
    "@opentelemetry/semantic-conventions": "1.25.1"
  },
  "homepage": "https://github.com/open-telemetry/opentelemetry-js/tree/main/experimental/packages/opentelemetry-instrumentation-grpc",
  "sideEffects": false
}<|MERGE_RESOLUTION|>--- conflicted
+++ resolved
@@ -67,10 +67,7 @@
     "lerna": "6.6.2",
     "mocha": "10.7.3",
     "nyc": "15.1.0",
-<<<<<<< HEAD
-=======
     "semver": "7.6.3",
->>>>>>> f2a6bcc2
     "sinon": "15.1.2",
     "typescript": "4.4.4"
   },
