--- conflicted
+++ resolved
@@ -43,14 +43,9 @@
           export NODE_OPTIONS=--openssl-legacy-provider
           npm run test
       - name: Report Coverage
-<<<<<<< HEAD
-        run: npm run codecov
-        if: ${{ matrix.node_version == '18' }}
-=======
         uses: codecov/codecov-action@v4
         with:
           verbose: true
->>>>>>> 4ef73958
   node-windows-tests:
     runs-on: windows-latest
     env:
