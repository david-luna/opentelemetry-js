--- conflicted
+++ resolved
@@ -30,14 +30,7 @@
           node-version: ${{ matrix.node_version }}
 
       - run: npm install -g npm@latest
-<<<<<<< HEAD
-=======
         if: ${{ matrix.node_version == '20' || matrix.node_version == '22' }}
-
-      # npm@10.0.0 drops support for Node.js v14 and v16
-      - run: npm install -g npm@"<10.0.0"
-        if: ${{ matrix.node_version == '14' || matrix.node_version == '16' }}
->>>>>>> 616d27a0
 
       # npm@11.0.0 drops support for Node.js v18
       - run: npm install -g npm@"<11.0.0"
