{
  "name": "@opentelemetry/core",
  "version": "1.21.0",
  "description": "OpenTelemetry Core provides constants and utilities shared by all OpenTelemetry SDK packages.",
  "main": "build/src/index.js",
  "module": "build/esm/index.js",
  "esnext": "build/esnext/index.js",
  "browser": {
    "./src/platform/index.ts": "./src/platform/browser/index.ts",
    "./build/esm/platform/index.js": "./build/esm/platform/browser/index.js",
    "./build/esnext/platform/index.js": "./build/esnext/platform/browser/index.js",
    "./build/src/platform/index.js": "./build/src/platform/browser/index.js"
  },
  "types": "build/src/index.d.ts",
  "repository": "open-telemetry/opentelemetry-js",
  "scripts": {
    "prepublishOnly": "npm run compile",
    "compile": "tsc --build tsconfig.json tsconfig.esm.json tsconfig.esnext.json",
    "clean": "tsc --build --clean tsconfig.json tsconfig.esm.json tsconfig.esnext.json",
    "test": "nyc ts-mocha -p tsconfig.json test/**/*.test.ts --exclude 'test/platform/browser/**/*.ts'",
    "test:browser": "karma start --single-run",
    "tdd": "npm run tdd:node",
    "tdd:node": "npm run test -- --watch-extensions ts --watch",
    "tdd:browser": "karma start",
    "codecov": "nyc report --reporter=json && codecov -f coverage/*.json -p ../../",
    "codecov:browser": "nyc report --reporter=json && codecov -f coverage/*.json -p ../../",
    "lint": "eslint . --ext .ts",
    "lint:fix": "eslint . --ext .ts --fix",
    "version": "node ../../scripts/version-update.js",
    "watch": "tsc --build --watch tsconfig.json tsconfig.esm.json tsconfig.esnext.json",
    "precompile": "cross-var lerna run version --scope $npm_package_name --include-dependencies",
    "prewatch": "npm run precompile",
    "peer-api-check": "node ../../scripts/peer-api-check.js"
  },
  "keywords": [
    "opentelemetry",
    "nodejs",
    "browser",
    "tracing",
    "profiling",
    "metrics",
    "stats"
  ],
  "author": "OpenTelemetry Authors",
  "license": "Apache-2.0",
  "engines": {
    "node": ">=18"
  },
  "files": [
    "build/esm/**/*.js",
    "build/esm/**/*.js.map",
    "build/esm/**/*.d.ts",
    "build/esnext/**/*.js",
    "build/esnext/**/*.js.map",
    "build/esnext/**/*.d.ts",
    "build/src/**/*.js",
    "build/src/**/*.js.map",
    "build/src/**/*.d.ts",
    "doc",
    "LICENSE",
    "README.md"
  ],
  "publishConfig": {
    "access": "public"
  },
  "devDependencies": {
<<<<<<< HEAD
    "@opentelemetry/api": ">=1.1.0 <1.8.0",
=======
    "@opentelemetry/api": ">=1.0.0 <1.8.0",
>>>>>>> f86251d4
    "@types/mocha": "10.0.6",
    "@types/node": "18.6.5",
    "@types/sinon": "10.0.20",
    "@types/webpack-env": "1.16.3",
    "babel-plugin-istanbul": "6.1.1",
    "codecov": "3.8.3",
    "cross-var": "1.1.0",
    "karma": "6.4.2",
    "karma-chrome-launcher": "3.1.0",
    "karma-coverage": "2.2.1",
    "karma-mocha": "2.0.1",
    "karma-spec-reporter": "0.0.36",
    "karma-webpack": "4.0.2",
    "lerna": "6.6.2",
    "mocha": "10.2.0",
    "nyc": "15.1.0",
    "sinon": "15.1.2",
    "ts-loader": "8.4.0",
    "ts-mocha": "10.0.0",
    "typescript": "4.4.4",
    "webpack": "5.89.0"
  },
  "peerDependencies": {
    "@opentelemetry/api": ">=1.1.0 <1.8.0"
  },
  "dependencies": {
    "@opentelemetry/semantic-conventions": "1.21.0"
  },
  "homepage": "https://github.com/open-telemetry/opentelemetry-js/tree/main/packages/opentelemetry-core",
  "sideEffects": false
}<|MERGE_RESOLUTION|>--- conflicted
+++ resolved
@@ -64,11 +64,7 @@
     "access": "public"
   },
   "devDependencies": {
-<<<<<<< HEAD
-    "@opentelemetry/api": ">=1.1.0 <1.8.0",
-=======
     "@opentelemetry/api": ">=1.0.0 <1.8.0",
->>>>>>> f86251d4
     "@types/mocha": "10.0.6",
     "@types/node": "18.6.5",
     "@types/sinon": "10.0.20",
